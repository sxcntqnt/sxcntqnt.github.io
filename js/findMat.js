--- conflicted
+++ resolved
@@ -1,9 +1,6 @@
-<<<<<<< HEAD
 let globalRoutesDAG = null; // Variable to store the global routes DAG
 
 // Function to remove empty dictionaries from an object
-=======
->>>>>>> 32fdac33
 function removeEmptyDicts(obj) {
     if (Array.isArray(obj)) {
         return obj
@@ -143,8 +140,7 @@
         if (!cleanedResponse.routes?.length) {
             throw new Error('No routes found.');
         }
-
-<<<<<<< HEAD
+      
         // Fetch and index bus routes only once
         if (!globalRoutesDAG) {
             globalRoutesDAG = await fetchAndIndexBusRoutes("../json/YesBana.json");
@@ -184,15 +180,8 @@
                 }
             } else {
                 console.error(`Route ${parseInt(routeIndex) + 1}: No legs found in this route.`);
-=======
-        for (const route of cleanedResponse.routes) {
-            if (route.legs?.length) {
-                await processRouteLegs(route);
->>>>>>> 32fdac33
-            }
-        }
-
-        await handleDirectionsResponse(cleanedResponse);
+
+            await handleDirectionsResponse(cleanedResponse);
 
     } catch (error) {
         console.error('Error in findMa3:', error);
@@ -200,7 +189,6 @@
     }
 }
 
-<<<<<<< HEAD
 // Function to fetch and index bus routes
 async function fetchAndIndexBusRoutes(url) {
     try {
@@ -277,7 +265,7 @@
     }
 
     return alignedRoute;
-=======
+
 async function processRouteLegs(route) {
     for (const leg of route.legs) {
         if (leg.steps?.length) {
@@ -297,14 +285,14 @@
         const dag = buildDAG(decodedCoordinates, 7);
         console.log(`    DAG:`, dag);
     }
->>>>>>> 32fdac33
+
 }
 
 async function handleDirectionsResponse(directionsResponse) {
     try {
         console.log('Received directions response in handleDirectionsResponse:', directionsResponse);
 
-<<<<<<< HEAD
+
         // Extract origin and destination
         const origin = directionsResponse.routes[0].legs[0].start_address;
         const destination = directionsResponse.routes[0].legs[0].end_address;
@@ -329,7 +317,7 @@
         } else {
             displayResults(busesToCBD, busesFromCBD);
         }
-=======
+
         const { start_address: origin, end_address: destination } = directionsResponse.routes[0].legs[0];
         console.log(`Origin: ${origin}, Destination: ${destination}`);
 
@@ -337,7 +325,7 @@
 
         const buses = await processRoutes(tree, busesToCBD, busesFromCBD, origin, destination, additionalLocations, resolution, maxDistanceKm);
         displayResults(buses);
->>>>>>> 32fdac33
+
 
     } catch (error) {
         console.error('Error in handleDirectionsResponse:', error);
@@ -345,7 +333,7 @@
     }
 }
 
-<<<<<<< HEAD
+
 // Refactor bus route fetching into a separate async function
 async function fetchBusRoutes(origin, destination, additionalLocations = []) {
     const busesToCBD = [];
@@ -406,7 +394,7 @@
         console.error('Error fetching bus routes:', error);
         // Handle the error gracefully, e.g., return an empty array or a specific error object
         return { busesToCBD: [], busesFromCBD: [], error: error.message };
-=======
+
 async function processRoutes(tree, busesToCBD, busesFromCBD, origin, destination, additionalLocations, resolution, maxDistanceKm) {
     try {
         function isWithinProximity(busLatLng, pointLatLng, resolution, maxDistanceKm) {
@@ -465,7 +453,7 @@
 
     } catch (error) {
         console.error('Error in processRoutes:', error);
->>>>>>> 32fdac33
+
     }
 }
 // Display the bus route results
