<!DOCTYPE html>
<html lang="en">
<head>
    <meta charset="UTF-8">
    <meta name="viewport" content="width=device-width, initial-scale=1.0">
    <title>Matatu Route Finder</title>
    <script src="https://unpkg.com/h3-js"></script>

  <!-- Google Maps API script -->
    <script src="https://maps.googleapis.com/maps/api/js?key=AIzaSyAk4DSvWZU1IwLX3bITVDEGTsRnWu0Vu3U&callback=initMap&libraries=&v=weekly" async defer> </script>

    <link rel="stylesheet" href="https://cdnjs.cloudflare.com/ajax/libs/font-awesome/5.15.4/css/all.min.css">
    <link rel="stylesheet" href="https://maxcdn.bootstrapcdn.com/bootstrap/4.5.2/css/bootstrap.min.css">
    <link rel="stylesheet" href="css/style.css">
    <script type="module" src="js/main.js"></script>
    <script type="module" src="js/calcRoute.js"></script>
    <script type="module" src="js/findMat.js"></script>

    <!-- Google Tag Manager -->
    <script>
        (function(w,d,s,l,i){
            w[l]=w[l]||[]; w[l].push({'gtm.start': new Date().getTime(), event: 'gtm.js'});
            var f=d.getElementsByTagName(s)[0], j=d.createElement(s), dl=l!='dataLayer'?'&l='+l:'';
            j.async=true; j.src='https://www.googletagmanager.com/gtm.js?id='+i+dl;
            f.parentNode.insertBefore(j,f);
        })(window,document,'script','dataLayer','GTM-5TJM9CXN');
    </script>
    <!-- End Google Tag Manager -->
</head>

<body>
    <!-- Google Tag Manager (noscript) -->
    <noscript>
        <iframe src="https://www.googletagmanager.com/ns.html?id=GTM-5TJM9CXN" height="0" width="0" style="display:none;visibility:hidden"></iframe>
    </noscript>
    <!-- End Google Tag Manager (noscript) -->

<<<<<<< HEAD
=======
    <!-- Header Section -->
>>>>>>> ba476245
    <div class="header-container">
        <h1>Matatu Route Finder</h1>
    </div>

    <div class="row p-2">

        <!-- Left Section: Inputs and Buttons -->
        <div id="left-half" class="col-md-4">
            <div class="column">
                <div class="left-section">
                    <div id="locationsContainer">
                        <!-- Origin Input -->
                        <label for="origin">Origin:</label>
                        <div class="input-group mb-3">
                            <div class="input-group-prepend">
                                <span class="input-group-text"><i class="fas fa-circle"></i></span>
                            </div>
                            <input type="text" id="origin" class="form-control smallInput">
                        </div>

                        <!-- Destination Input -->
                        <label for="destination">Destination:</label>
                        <div class="input-group mb-3">
                            <div class="input-group-prepend">
                                <span class="input-group-text"><i class="fas fa-map-marker-alt"></i></span>
                            </div>
                            <input type="text" id="destination" class="form-control smallInput">
                        </div>
<<<<<<< HEAD

                        <button onclick="addLocation()" class="btn btn-primary">
                            <i class="fas fa-plus"> Add Location</i>
                        </button>
                        <button onclick="calcRoute()" class="btn btn-success">
                            <i class="fas fa-search"> Find Route </i>
                        </button>
                        <button onclick="handleDirectionsResponse()" class="btn btn-success">
                            <i class="fas fa-search"> Find Matatu </i>
                        </button>
                        <button onclick="refresh()" class="btn btn-danger">
                            <i class="fas fa-sync-alt">Refresh </i>
                        </button>
                    </div>
                </div>

                <div class="">
                    <div class="right-section">
                        <div id="result"></div>
=======
>>>>>>> ba476245
                    </div>

                    <!-- Additional Locations -->
                    <div id="additionalLocations"></div>

                    <!-- Action Buttons -->
                    <button onclick="addLocation()" class="btn btn-primary">
                        <i class="fas fa-plus"> Add Location</i>
                    </button>
                    <button onclick="calcRoute()" class="btn btn-success">
                        <i class="fas fa-search"> Find Route </i>
                    </button>
                    <button onclick="handleDirectionsResponse()" class="btn btn-success">
                        <i class="fas fa-search"> Find Matatu </i>
                    </button>
                    <button onclick="refresh()" class="btn btn-danger">
                        <i class="fas fa-sync-alt"> Refresh </i>
                    </button>
                </div>
            </div>
    <!-- Display Results Section: Route Summary and Bus Routes -->
    <div class="col-md-12 mt-3">
        <div class="right-section">
            <!-- Route Summary -->
            <div id="route-summary">
                <h3>Route Summary</h3>
                <!-- Route summary content will be populated here -->
            </div>

            <!-- Bus Routes -->
            <div id="bus-routes">
                <h3>Bus Routes</h3>
                <!-- Bus route content will be populated here -->
            </div>
        </div>
    </div>

        </div>

        <!-- Right Section: Google Map -->
        <div id="right-half" class="col-md-8">
            <div class="row">
                <div class="col-md-12">
                    <!-- Google Map -->
                    <div id="googlemap"></div>
                </div>
            </div>
        </div>

    </div>


    <!-- External Scripts -->
    <script src="https://code.jquery.com/jquery-3.5.1.slim.min.js"></script>
    <script src="https://cdnjs.cloudflare.com/ajax/libs/popper.js/1.16.0/umd/popper.min.js"></script>
    <script src="https://maxcdn.bootstrapcdn.com/bootstrap/4.5.2/js/bootstrap.min.js"></script>
    <script type="text/javascript" src="js/jquery.js"></script>
    <script type="text/javascript" src="js/smoothscroll.js"></script>

<<<<<<< HEAD
<!-- Google tag (gtag.js) -->
<script async src="https://www.googletagmanager.com/gtag/js?id=G-JM6SCE6S59"></script>
<script>
  window.dataLayer = window.dataLayer || [];
  function gtag(){dataLayer.push(arguments);}
  gtag('js', new Date());

  gtag('config', 'G-JM6SCE6S59');
</script>

=======
    <!-- Google Maps API Script -->
>>>>>>> ba476245

    <script async defer src="https://maps.googleapis.com/maps/api/js?key=AIzaSyAk4DSvWZU1IwLX3bITVDEGTsRnWu0Vu3U&callback=initMap&libraries=&v=weekly"> </script>
    <!-- Google Tag (gtag.js) -->
    <script async src="https://www.googletagmanager.com/gtag/js?id=G-JM6SCE6S59"></script>
    <script>
        window.dataLayer = window.dataLayer || [];
        function gtag(){dataLayer.push(arguments);}
        gtag('js', new Date());
        gtag('config', 'G-JM6SCE6S59');
    </script>

</body>
</html><|MERGE_RESOLUTION|>--- conflicted
+++ resolved
@@ -35,10 +35,7 @@
     </noscript>
     <!-- End Google Tag Manager (noscript) -->
 
-<<<<<<< HEAD
-=======
     <!-- Header Section -->
->>>>>>> ba476245
     <div class="header-container">
         <h1>Matatu Route Finder</h1>
     </div>
@@ -67,28 +64,6 @@
                             </div>
                             <input type="text" id="destination" class="form-control smallInput">
                         </div>
-<<<<<<< HEAD
-
-                        <button onclick="addLocation()" class="btn btn-primary">
-                            <i class="fas fa-plus"> Add Location</i>
-                        </button>
-                        <button onclick="calcRoute()" class="btn btn-success">
-                            <i class="fas fa-search"> Find Route </i>
-                        </button>
-                        <button onclick="handleDirectionsResponse()" class="btn btn-success">
-                            <i class="fas fa-search"> Find Matatu </i>
-                        </button>
-                        <button onclick="refresh()" class="btn btn-danger">
-                            <i class="fas fa-sync-alt">Refresh </i>
-                        </button>
-                    </div>
-                </div>
-
-                <div class="">
-                    <div class="right-section">
-                        <div id="result"></div>
-=======
->>>>>>> ba476245
                     </div>
 
                     <!-- Additional Locations -->
@@ -148,20 +123,7 @@
     <script type="text/javascript" src="js/jquery.js"></script>
     <script type="text/javascript" src="js/smoothscroll.js"></script>
 
-<<<<<<< HEAD
-<!-- Google tag (gtag.js) -->
-<script async src="https://www.googletagmanager.com/gtag/js?id=G-JM6SCE6S59"></script>
-<script>
-  window.dataLayer = window.dataLayer || [];
-  function gtag(){dataLayer.push(arguments);}
-  gtag('js', new Date());
-
-  gtag('config', 'G-JM6SCE6S59');
-</script>
-
-=======
     <!-- Google Maps API Script -->
->>>>>>> ba476245
 
     <script async defer src="https://maps.googleapis.com/maps/api/js?key=AIzaSyAk4DSvWZU1IwLX3bITVDEGTsRnWu0Vu3U&callback=initMap&libraries=&v=weekly"> </script>
     <!-- Google Tag (gtag.js) -->
